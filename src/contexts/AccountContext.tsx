--- conflicted
+++ resolved
@@ -1,1609 +1,1602 @@
-import { createStore, unwrap } from "solid-js/store";
-import {
-  createContext,
-  createEffect,
-  JSXElement,
-  onCleanup,
-  onMount,
-  useContext
-} from "solid-js";
-import {
-  ContactsData,
-  EmojiOption,
-  Filterlist,
-  NostrContactsContent,
-  NostrEOSE,
-  NostrEvent,
-  NostrMutedContent,
-  NostrRelays,
-  NostrWindow,
-  MembershipStatus,
-  PrimalNote,
-  PrimalUser,
-  NostrEventContent,
-} from '../types/primal';
-import { Kind, pinEncodePrefix, relayConnectingTimeout } from "../constants";
-import { isConnected, refreshSocketListeners, removeSocketListeners, socket, subscribeTo, reset, subTo } from "../sockets";
-import { sendContacts, sendLike, sendMuteList, triggerImportEvents } from "../lib/notes";
-// @ts-ignore Bad types in nostr-tools
-import { generatePrivateKey, Relay, getPublicKey as nostrGetPubkey, nip19 } from "nostr-tools";
-import { APP_ID } from "../App";
-import { getLikes, getFilterlists, getProfileContactList, getProfileMuteList, getUserProfiles, sendFilterlists, getAllowlist, sendAllowList, getRelays, sendRelays, extractRelayConfigFromTags } from "../lib/profile";
-import { clearSec, getStorage, getStoredProfile, readEmojiHistory, readSecFromStorage, saveEmojiHistory, saveFollowing, saveLikes, saveMuted, saveMuteList, saveRelaySettings, setStoredProfile, storeSec } from "../lib/localStore";
-import { connectRelays, connectToRelay, getDefaultRelays, getPreConfiguredRelays } from "../lib/relays";
-import { getPublicKey } from "../lib/nostrAPI";
-import { generateKeys } from "../lib/PrimalNostr";
-import EnterPinModal from "../components/EnterPinModal/EnterPinModal";
-import CreateAccountModal from "../components/CreateAccountModal/CreateAccountModal";
-import LoginModal from "../components/LoginModal/LoginModal";
-import { logError, logInfo, logWarning } from "../lib/logger";
-import { useToastContext } from "../components/Toaster/Toaster";
-import { useIntl } from "@cookbook/solid-intl";
-import { account as tAccount, followWarning, forgotPin } from "../translations";
-import { getMembershipStatus } from "../lib/membership";
-import ConfirmModal from "../components/ConfirmModal/ConfirmModal";
-
-export type AccountContextStore = {
-  likes: string[],
-  defaultRelays: string[],
-  relays: Relay[],
-  relaySettings: NostrRelays,
-  publicKey: string | undefined,
-  activeUser: PrimalUser | undefined,
-  showNewNoteForm: boolean,
-  following: string[],
-  followingSince: number,
-  followInProgress: string,
-  muted: string[],
-  mutedPrivate: string,
-  mutedSince: number,
-  hasPublicKey: () => boolean,
-  isKeyLookupDone: boolean,
-  quotedNote: string | undefined,
-  connectToPrimaryRelays: boolean,
-  contactsTags: string[][],
-  contactsContent: string,
-  mutelists: Filterlist[],
-  mutelistSince: number,
-  allowlist: string[],
-  allowlistSince: number,
-  sec: string | undefined,
-  showPin: string,
-  showForgot: boolean,
-  showGettingStarted: boolean,
-  showLogin: boolean,
-  emojiHistory: EmojiOption[],
-  membershipStatus: MembershipStatus,
-  actions: {
-    showNewNoteForm: () => void,
-    hideNewNoteForm: () => void,
-    setActiveUser: (user: PrimalUser) => void,
-    addLike: (note: PrimalNote) => Promise<boolean>,
-    setPublicKey: (pubkey: string | undefined) => void,
-    addFollow: (pubkey: string, cb?: (remove: boolean, pubkey: string) => void) => void,
-    removeFollow: (pubkey: string, cb?: (remove: boolean, pubkey: string) => void) => void,
-    quoteNote: (noteId: string | undefined) => void,
-    addToMuteList: (pubkey: string) => void,
-    removeFromMuteList: (pubkey: string, then?: () => void) => void,
-    addRelay: (url: string) => void,
-    removeRelay: (url: string) => void,
-    setConnectToPrimaryRelays: (flag: boolean) => void,
-    changeCachingService: (url?: string) => void,
-    dissconnectDefaultRelays: () => void,
-    connectToRelays: (relaySettings: NostrRelays) => void,
-    addFilterList: (pubkey: string | undefined) => void,
-    removeFilterList: (pubkey: string | undefined) => void,
-    updateFilterList: (pubkey: string | undefined, content?: boolean, trending?: boolean) => void,
-    addToAllowlist: (pubkey: string | undefined, then?: () => void) => void,
-    removeFromAllowlist: (pubkey: string | undefined) => void,
-    setSec: (sec: string | undefined) => void,
-    logout: () => void,
-    showGetStarted: () => void,
-    saveEmoji: (emoji: EmojiOption) => void,
-    checkNostrKey: () => void,
-  },
-}
-
-const initialData = {
-  likes: [],
-  defaultRelays: [],
-  relays: [],
-  relaySettings: {},
-  publicKey: undefined,
-  activeUser: undefined,
-  showNewNoteForm: false,
-  following: [],
-  followingSince: 0,
-  followInProgress: '',
-  muted: [],
-  mutedPrivate: '',
-  mutedSince: 0,
-  isKeyLookupDone: false,
-  quotedNote: undefined,
-  connectToPrimaryRelays: true,
-  contactsTags: [],
-  contactsContent: '',
-  mutelists: [],
-  mutelistSince: 0,
-  allowlist: [],
-  allowlistSince: 0,
-  sec: undefined,
-  showPin: '',
-  showForgot: false,
-  showGettingStarted: false,
-  showLogin: false,
-  emojiHistory: [],
-  membershipStatus: {},
-};
-
-export const AccountContext = createContext<AccountContextStore>();
-
-export function AccountProvider(props: { children: JSXElement }) {
-
-  const toast = useToastContext();
-  const intl = useIntl();
-
-  let relayAtempts: Record<string, number> = {};
-  const relayAtemptLimit = 10;
-  let relaysExplicitlyClosed: string[] = [];
-
-  let relayReliability: Record<string, number> = {};
-
-  let connectedRelaysCopy: Relay[] = [];
-
-  let membershipSocket: WebSocket | undefined;
-
-  onMount(() => {
-    setInterval(() => {
-      checkNostrChange();
-    }, 1_000);
-  });
-
-  const checkNostrChange = async () => {
-    if (location.pathname === '/') return;
-
-    const win = window as NostrWindow;
-    const nostr = win.nostr;
-
-    if (!nostr) return;
-
-    const storedKey = localStorage.getItem('pubkey');
-
-    try {
-      const key = await getPublicKey();
-
-      if (key === storedKey) return;
-
-      updateStore('isKeyLookupDone', () => false);
-
-      setPublicKey(key);
-
-      // Read profile from storage
-      const storedUser = getStoredProfile(key);
-
-      if (storedUser) {
-        // If it exists, set it as active user
-        updateStore('activeUser', () => ({...storedUser}));
-      }
-
-      // Fetch it anyway, maybe there is an update
-      getUserProfiles([key], `user_profile_${APP_ID}`);
-    } catch (e: any) {
-      setPublicKey(undefined);
-      localStorage.removeItem('pubkey');
-      logError('error fetching public key: ', e);
-    }
-  };
-
-  const openMembershipSocket = (onOpen: () => void) => {
-    membershipSocket = new WebSocket('wss://wallet.primal.net/v1');
-
-    membershipSocket.addEventListener('close', () => {
-      logInfo('MEMBERSHIP SOCKET CLOSED');
-    });
-
-    membershipSocket.addEventListener('open', () => {
-      logInfo('MEMBERSHIP SOCKET OPENED');
-      onOpen();
-    });
-  }
-
-  const checkMembershipStatus = () => {
-    openMembershipSocket(() => {
-      if (!membershipSocket || membershipSocket.readyState !== WebSocket.OPEN) return;
-
-      const subId = `ps_${APP_ID}`;
-
-      let gotEvent = false;
-
-      const unsub = subTo(membershipSocket, subId, (type, _, content) => {
-        if (type === 'EVENT') {
-          const status: MembershipStatus = JSON.parse(content?.content || '{}');
-
-          gotEvent = true;
-          updateStore('membershipStatus', () => ({ ...status }));
-        }
-
-        if (type === 'EOSE') {
-          unsub();
-          membershipSocket?.close();
-
-          if (!gotEvent) {
-            updateStore('membershipStatus', () => ({ tier: 'none' }));
-          }
-        }
-      });
-
-      getMembershipStatus(store.publicKey, subId, membershipSocket);
-    });
-  };
-
-  const showGetStarted = () => {
-    updateStore('showGettingStarted', () => true);
-  }
-
-  const logout = () => {
-    updateStore('sec', () => undefined);
-    updateStore('publicKey', () => undefined);
-    localStorage.removeItem('pubkey');
-    clearSec();
-  };
-
-  const setSec = (sec: string | undefined) => {
-    if (!sec) {
-      logout();
-      return;
-    }
-
-    const decoded = nip19.decode(sec);
-
-    if (decoded.type === 'nsec' && decoded.data) {
-      updateStore('sec', () => sec);
-
-      const pubkey = nostrGetPubkey(decoded.data);
-
-      if (pubkey !== store.publicKey) {
-        setPublicKey(pubkey);
-      }
-
-      // Read profile from storage
-      const storedUser = getStoredProfile(pubkey);
-
-      if (storedUser) {
-        // If it exists, set it as active user
-        updateStore('activeUser', () => ({...storedUser}));
-      }
-
-      // Fetch it anyway, maybe there is an update
-      getUserProfiles([pubkey], `user_profile_${APP_ID}`);
-    }
-  }
-
-  const setPublicKey = (pubkey: string | undefined) => {
-
-    if(pubkey && pubkey.length > 0) {
-      updateStore('publicKey', () => pubkey);
-      localStorage.setItem('pubkey', pubkey);
-      checkMembershipStatus();
-    }
-    else {
-      updateStore('publicKey', () => undefined);
-      localStorage.removeItem('pubkey');
-    }
-
-    updateStore('isKeyLookupDone', () => true);
-  };
-
-  const hasPublicKey: () => boolean = () => {
-    return !!store.publicKey;
-  };
-
-  const setRelaySettings = (settings: NostrRelays, replace?: boolean) => {
-
-    if (replace) {
-      for (let url in store.relaySettings) {
-        if (settings[url]) {
-          continue;
-        }
-        updateStore('relaySettings', () => ({[url]: undefined}));
-        const relay = store.relays.find(r => r.url === url);
-
-        if (relay) {
-          relay.close();
-          updateStore('relays', () => store.relays.filter(r => r.url !== url));
-        }
-      }
-
-      updateStore('relaySettings', () => ({...settings}));
-      saveRelaySettings(store.publicKey, settings);
-      return;
-    }
-
-    const rs = store.relaySettings;
-
-    let toSave = Object.keys(settings).reduce((acc, url) => {
-      if (rs[url]) {
-        return acc;
-      }
-
-      return { ...acc, [url]: settings[url] };
-    }, rs);
-
-    if (Object.keys(toSave).length === 0) {
-      return;
-    }
-
-    updateStore('relaySettings', () => ({ ...toSave }));
-    saveRelaySettings(store.publicKey, toSave)
-  }
-
-  const attachDefaultRelays = (relaySettings: NostrRelays) => {
-    const defaultRelays = getPreConfiguredRelays();
-
-    return { ...relaySettings, ...defaultRelays };
-  };
-
-  const setConnectToPrimaryRelays = (flag: boolean) => {
-    updateStore('connectToPrimaryRelays', () => flag);
-  }
-
-  const connectToRelays = (relaySettings: NostrRelays) => {
-
-    if (Object.keys(relaySettings).length === 0) {
-      getDefaultRelays(`default_relays_${APP_ID}`);
-      return;
-    }
-
-    const relaysToConnect = store.connectToPrimaryRelays ?
-      attachDefaultRelays(relaySettings) :
-      relaySettings;
-
-    for (let i = 0; i < connectedRelaysCopy.length; i ++) {
-      const relay = connectedRelaysCopy[i];
-
-      if (relaysToConnect[relay.url]) {
-        delete relaysToConnect[relay.url];
-      }
-    }
-
-    const onConnect = (connectedRelay: Relay) => {
-      if (store.relays.find(r => r.url === connectedRelay.url)) {
-        return;
-      }
-
-      // Reset atempts after stable connection
-      relayReliability[connectedRelay.url] = setTimeout(() => {
-        relayAtempts[connectedRelay.url] = 0;
-      }, 3 * relayConnectingTimeout)
-
-      updateStore('relays', (rs) => [ ...rs, { ...connectedRelay } ]);
-    };
-
-    const onFail = (failedRelay: Relay, reasons: any) => {
-      logWarning('Connection failed to relay ', failedRelay.url, ' because: ', reasons);
-
-      // connection is unstable, clear reliability timeout
-      relayReliability[failedRelay.url] && clearTimeout(relayReliability[failedRelay.url]);
-
-      updateStore('relays', (rs) => rs.filter(r => r.url !== failedRelay.url));
-
-      if (relaysExplicitlyClosed.includes(failedRelay.url)) {
-        relaysExplicitlyClosed = relaysExplicitlyClosed.filter(u => u !== failedRelay.url);
-        return;
-      }
-
-      if ((relayAtempts[failedRelay.url] || 0) < relayAtemptLimit) {
-        relayAtempts[failedRelay.url] = (relayAtempts[failedRelay.url] || 0) + 1;
-
-        // Reconnect with a progressive delay
-        setTimeout(() => {
-          logInfo('Reconnect to ', failedRelay.url, ' , try', relayAtempts[failedRelay.url], '/', relayAtemptLimit);
-          connectToRelay(failedRelay, relayConnectingTimeout * relayAtempts[failedRelay.url], onConnect, onFail);
-        }, relayConnectingTimeout * relayAtempts[failedRelay.url]);
-        return;
-      }
-      logWarning('Reached atempt limit ', failedRelay.url)
-    };
-
-    connectRelays(relaysToConnect, onConnect, onFail);
-
-  };
-
-  let extensionAttempt = 0;
-
-  const fetchNostrKey = async () => {
-    const win = window as NostrWindow;
-    const nostr = win.nostr;
-
-    const storedKey = localStorage.getItem('pubkey');
-
-    if (storedKey) {
-      setPublicKey(storedKey);
-    }
-
-    if (nostr === undefined) {
-      logError('Nostr extension not found');
-      // Try again after one second if extensionAttempts are not exceeded
-      if (extensionAttempt < 4) {
-        extensionAttempt += 1;
-        logInfo('Nostr extension retry attempt: ', extensionAttempt)
-        setTimeout(fetchNostrKey, 250);
-        return;
-      }
-
-      const sec = readSecFromStorage();
-
-      if (sec) {
-        if (sec.startsWith(pinEncodePrefix)) {
-          updateStore('showPin', () => sec);
-        }
-        else {
-          setSec(sec);
-        }
-      } else {
-        updateStore('publicKey', () => undefined);
-      }
-
-      updateStore('isKeyLookupDone', () => true);
-      return;
-    }
-
-    try {
-      const key = await getPublicKey();
-
-      if (key === undefined) {
-        setTimeout(fetchNostrKey, 250);
-      }
-      else {
-        if (key !== storedKey) {
-          setPublicKey(key);
-        }
-
-        // Read profile from storage
-        const storedUser = getStoredProfile(key);
-
-        if (storedUser) {
-          // If it exists, set it as active user
-          updateStore('activeUser', () => ({...storedUser}));
-        }
-
-        // Fetch it anyway, maybe there is an update
-        getUserProfiles([key], `user_profile_${APP_ID}`);
-      }
-    } catch (e: any) {
-      setPublicKey(undefined);
-      localStorage.removeItem('pubkey');
-      logError('error fetching public key: ', e);
-    }
-  }
-
-  const setActiveUser = (user: PrimalUser) => {
-    updateStore('activeUser', () => ({...user}));
-  };
-
-  const showNewNoteForm = () => {
-    updateStore('showNewNoteForm', () => true);
-  };
-
-  const hideNewNoteForm = () => {
-    updateStore('showNewNoteForm', () => false);
-  };
-
-  const addLike = async (note: PrimalNote) => {
-    if (store.likes.includes(note.post.id)) {
-      return false;
-    }
-
-    const { success } = await sendLike(note, store.relays, store.relaySettings);
-
-    if (success) {
-      updateStore('likes', (likes) => [ ...likes, note.post.id]);
-      saveLikes(store.publicKey, store.likes);
-    }
-
-    return success;
-  };
-
-  const addRelay = (url: string) => {
-    const relay: NostrRelays = { [url]: { write: true, read: true }};
-
-    setRelaySettings(relay);
-    connectToRelays(relay)
-
-    // Remove relay from the list of explicitly closed relays
-    relaysExplicitlyClosed = relaysExplicitlyClosed.filter(u => u !== url);
-
-    const unsub = subscribeTo(`before_add_relay_${APP_ID}`, (type, subId, content) => {
-      if (type === 'EVENT') {
-        const relayInfo: NostrRelays = JSON.parse(content?.content || '{}');
-
-        const relays = { ...store.relaySettings, ...relayInfo };
-
-        setRelaySettings(relays, true);
-      }
-
-      if (type === 'EOSE') {
-
-        sendRelays(store.relays, store.relaySettings);
-
-        unsub();
-        return;
-      }
-    });
-
-    getRelays(store.publicKey, `before_add_relay_${APP_ID}`);
-  };
-
-  const removeRelay = (url: string) => {
-    const relay: Relay = store.relays.find(r => r.url === url);
-
-    // if relay is connected, close it and remove it from the list of open relays
-    if (relay) {
-      relay.close();
-      updateStore('relays', () => [...store.relays.filter(r => r.url !== url)]);
-    }
-
-    // Add relay to the list of explicitly closed relays
-    relaysExplicitlyClosed.push(url);
-
-    // Reset connection attempts
-    relayAtempts[url] = 0;
-
-    // Remove relay from the user's relay settings
-    updateStore('relaySettings', () => ({ [url]: undefined }));
-
-    saveRelaySettings(store.publicKey, store.relaySettings);
-
-    const unsub = subscribeTo(`before_remove_relay_${APP_ID}`, (type, subId, content) => {
-      if (type === 'EVENT') {
-        let relayInfo: NostrRelays = JSON.parse(content?.content || '{}');
-
-        delete relayInfo[url];
-
-        const relays = { ...store.relaySettings, ...relayInfo };
-
-        setRelaySettings(relays, true);
-      }
-
-      if (type === 'EOSE') {
-
-        sendRelays(store.relays, store.relaySettings);
-
-        unsub();
-        return;
-      }
-    });
-
-    getRelays(store.publicKey, `before_remove_relay_${APP_ID}`);
-  };
-
-  const updateContacts = (content: NostrContactsContent) => {
-
-    const followingSince = content.created_at;
-    const tags = content.tags;
-    const relayInfo = content.content;
-
-    const contacts = tags.reduce((acc, t) => {
-      return t[0] === 'p' ? [ ...acc, t[1] ] : acc;
-    }, []);
-
-    // const relaySettings = JSON.parse(content.content || '{}');
-
-    // setRelaySettings(relaySettings, true);
-
-    updateStore('following', () => contacts);
-    updateStore('followingSince', () => followingSince || 0);
-    updateStore('contactsTags', () => [...tags]);
-    updateStore('contactsContent', () => relayInfo);
-
-    saveFollowing(store.publicKey, contacts, followingSince || 0);
-  };
-
-  const extractContacts = (content: NostrContactsContent) => {
-
-    const following = content.tags.reduce((acc, t) => {
-      return t[0] === 'p' ? [ ...acc, t[1] ] : acc;
-    }, []);
-
-    return {
-      following,
-      created_at: content.created_at || 0,
-      tags: content.tags,
-      content: content.content,
-    };
-  };
-
-  const updateMuted = (content: NostrMutedContent) => {
-
-    const mutedSince = content.created_at;
-    const tags = content.tags;
-
-    if (content.kind === Kind.CategorizedPeople && tags.find(t => t[0] === 'd' && t[1] === 'mute')) {
-      return;
-    }
-
-    const muted = tags.reduce((acc, t) => {
-      if (t[0] !== 'p') {
-        return acc;
-      }
-
-      const pubkey = t[1];
-
-      if (store.muted.includes(pubkey)) {
-        return acc;
-      }
-
-      return [ ...acc, pubkey ];
-    }, []);
-
-    updateStore('muted', (ml) => [ ...ml, ...muted]);
-    updateStore('mutedPrivate', () => content.content);
-    updateStore('mutedSince', () => mutedSince || 0);
-
-    saveMuteList(store.publicKey, muted, content.content, mutedSince || 0);
-  };
-
-  type FollowData = {
-    tags: string[][],
-    date: number,
-    relayInfo: string,
-    openDialog: boolean,
-    following: string[],
-  }
-
-  const [followData, setFollowData] = createStore<FollowData>({
-    tags: [],
-    date: 0,
-    relayInfo: '',
-    openDialog: false,
-    following: [],
-  });
-
-  const resolveContacts = async (
-    pubkey: string,
-    following: string[],
-    date: number,
-    tags: string[][],
-    relayInfo: string,
-    cb?: (remove: boolean, pubkey: string) => void,
-  ) => {
-    const { success, note: event } = await sendContacts(tags, date, relayInfo, store.relays, store.relaySettings);
-
-    if (success && event) {
-      updateStore('following', () => following);
-      updateStore('followingSince', () => date);
-      updateStore('contactsTags', () => [...tags]);
-      updateStore('contactsContent', () => relayInfo);
-      saveFollowing(store.publicKey, following, date);
-
-      triggerImportEvents([event], `import_follow_contacts_${APP_ID}`, () => {
-        cb && cb(false, pubkey);
-      });
-    }
-  };
-
-  const addFollow = (pubkey: string, cb?: (remove: boolean, pubkey: string) => void) => {
-    if (!store.publicKey || store.following.includes(pubkey)) {
-      return;
-    }
-
-    updateStore('followInProgress', () => pubkey);
-
-    let contactsReceived = false;
-
-    let contactData: ContactsData = {
-      content: '',
-      created_at: 0,
-      tags: [],
-      following: [],
-    };
-
-    let rawContacts: NostrEventContent[] = [];
-
-    const unsub = subscribeTo(`before_follow_${APP_ID}`, async (type, subId, content) => {
-      if (type === 'EOSE') {
-        if (!contactsReceived) {
-          toast?.sendWarning(intl.formatMessage(tAccount.followFailed))
-          updateStore('followInProgress', () => '');
-          unsub();
-          return;
-        }
-
-        if (!contactData.following.includes(pubkey)) {
-
-          const relayInfo = contactData.content;
-          const date = Math.floor((new Date()).getTime() / 1000);
-          const existingTags = contactData.tags;
-          const following = [...contactData.following, pubkey];
-
-          const tags = [ ...existingTags, ['p', pubkey]];
-
-          if (following.length < 2 || tags.length < 2) {
-            logWarning('FOLLOW ISSUE: ', `before_follow_${APP_ID}`);
-            logWarning('FOLLOW CONTENT: ', rawContacts);
-
-            setFollowData(() => ({
-              openDialog: true,
-              date,
-              tags,
-              relayInfo,
-              following,
-            }));
-          }
-          else {
-            await resolveContacts(pubkey, following, date, tags, relayInfo, cb);
-          }
-        }
-
-        updateStore('followInProgress', () => '');
-        unsub();
-        return;
-      }
-
-      if (type === 'EVENT') {
-        if (!content || content.kind !== Kind.Contacts) return;
-
-        rawContacts.push(content)
-        contactsReceived = true;
-
-        if (content.created_at && content.created_at >= store.followingSince) {
-          contactData = extractContacts(content);
-        }
-      }
-    });
-
-    getProfileContactList(store.publicKey, `before_follow_${APP_ID}`);
-
-  }
-
-  const removeFollow = (pubkey: string, cb?: (remove: boolean, pubkey: string) => void) => {
-    if (!store.publicKey || !store.following.includes(pubkey)) {
-      return;
-    }
-
-    updateStore('followInProgress', () => pubkey);
-
-    let contactsReceived = false;
-
-    let contactData: ContactsData = {
-      content: '',
-      created_at: 0,
-      tags: [],
-      following: [],
-    };
-
-    let rawContacts: NostrEventContent[] = [];
-
-    const unsub = subscribeTo(`before_unfollow_${APP_ID}`, async (type, subId, content) => {
-      if (type === 'EOSE') {
-        if (!contactsReceived) {
-          toast?.sendWarning(intl.formatMessage(tAccount.unfollowFailed))
-          updateStore('followInProgress', () => '');
-          unsub();
-          return;
-        }
-
-        if (contactData.following.includes(pubkey)) {
-
-          const relayInfo = contactData.content;
-          const date = Math.floor((new Date()).getTime() / 1000);
-          const existingTags = contactData.tags;
-          const following = contactData.following.filter(f => f !== pubkey);
-
-          const tags = existingTags.filter(t => t[0] !== 'p' || t[1] !== pubkey);
-
-          if (following.length < 2 || tags.length < 2) {
-            logWarning('FOLLOW ISSUE: ', `before_unfollow_${APP_ID}`);
-            logWarning('FOLLOW CONTENT: ', rawContacts);
-
-            setFollowData(() => ({
-              openDialog: true,
-              date,
-              tags,
-              relayInfo,
-              following,
-            }));
-          }
-          else {
-            await resolveContacts(pubkey, following, date, tags, relayInfo, cb);
-          }
-        }
-
-        updateStore('followInProgress', () => '');
-        unsub();
-        return;
-      }
-
-      if (type === 'EVENT') {
-        if (!content || content.kind !== Kind.Contacts) return;
-
-        rawContacts.push(content)
-        contactsReceived = true;
-
-        if (content.created_at && content.created_at >= store.followingSince) {
-          contactData = extractContacts(content);
-        }
-      }
-    });
-
-    getProfileContactList(store.publicKey, `before_unfollow_${APP_ID}`);
-
-  }
-
-  const quoteNote = (noteId: string | undefined) => {
-    updateStore('quotedNote', () => noteId);
-  }
-
-  const addToMuteList = (pubkey: string) => {
-    if (!store.publicKey || !store.muted || store.muted.includes(pubkey)) {
-      return;
-    }
-
-    const unsub = subscribeTo(`before_mute_${APP_ID}`, async (type, subId, content) => {
-      if (type === 'EOSE') {
-
-        if (!store.muted.includes(pubkey)) {
-          const date = Math.floor((new Date()).getTime() / 1000);
-          const muted = [...store.muted, pubkey];
-
-          const { success, note } = await sendMuteList(muted, date, content?.content || '', store.relays, store.relaySettings);
-
-          if (success) {
-            updateStore('muted', () => muted);
-            updateStore('mutedSince', () => date);
-            saveMuted(store.publicKey, muted, date);
-            note && triggerImportEvents([note], `import_mutelists_event_add_${APP_ID}`);
-          }
-        }
-
-        unsub();
-        return;
-      }
-
-      if (content &&
-        (content.kind === Kind.MuteList || content.kind === Kind.CategorizedPeople) &&
-        content.created_at &&
-        content.created_at > store.mutedSince
-      ) {
-        updateMuted(content);
-      }
-    });
-
-    getProfileMuteList(store.publicKey, `before_mute_${APP_ID}`);
-  };
-
-  const removeFromMuteList = (pubkey: string, then?: () => void) => {
-    if (!store.publicKey || !store.muted || !store.muted.includes(pubkey)) {
-      return;
-    }
-
-    const unsub = subscribeTo(`before_unmute_${APP_ID}`, async (type, subId, content) => {
-      if (type === 'EOSE') {
-
-        if (store.muted.includes(pubkey)) {
-          const date = Math.floor((new Date()).getTime() / 1000);
-          const muted = store.muted.filter(m => m !== pubkey);
-
-          const { success, note } = await sendMuteList(muted, date, content?.content || '', store.relays, store.relaySettings);
-
-          if (success) {
-            updateStore('muted', () => muted);
-            updateStore('mutedSince', () => date);
-            saveMuted(store.publicKey, muted, date);
-            note && triggerImportEvents([note], `import_mute_list_remove_${APP_ID}`);
-          }
-        }
-
-        then && then();
-        unsub();
-        return;
-      }
-
-      if (content &&
-        ([Kind.MuteList, Kind.CategorizedPeople].includes(content.kind)) &&
-        content.created_at &&
-        content.created_at > store.followingSince
-      ) {
-        updateMuted(content as NostrMutedContent);
-      }
-    });
-
-    getProfileMuteList(store.publicKey, `before_unmute_${APP_ID}`);
-  };
-
-  const changeCachingService = (url?: string) => {
-    if (!url) {
-      localStorage.removeItem('cacheServer');
-    }
-    else {
-      localStorage.setItem('cacheServer', url);
-    }
-
-    reset();
-  };
-
-  const dissconnectDefaultRelays = () => {
-    for(let i=0; i < store.defaultRelays.length; i++) {
-      const url = store.defaultRelays[i];
-
-      const relay = store.relays.find(r => r.url === url);
-
-      if (relay) {
-        relay.close();
-        updateStore('relays', () => store.relays.filter(r => r.url !== url));
-      }
-
-      // Add relay to the list of explicitly closed relays
-      relaysExplicitlyClosed.push(url);
-
-      // Reset connection attempts
-      relayAtempts[url] = 0;
-    }
-
-  };
-
-  const updateFilterlists = (mutelists: NostrMutedContent) => {
-
-    let filterlists: Filterlist[] = [...store.mutelists];
-    const since = mutelists.created_at;
-    const tags = mutelists.tags;
-
-    if (mutelists.kind !== Kind.CategorizedPeople || !tags.find(t => t[0] === 'd' && t[1] === 'mutelists')) {
-      return [...store.mutelists];
-    }
-
-    updateStore('mutelistSince', () => since || 0);
-
-    if (!tags || tags.length === 0) {
-      return [];
-    }
-
-    for (let i=0;i<tags.length;i++) {
-      const tag = tags[i];
-
-      if (tag[0] === 'd') {
-        continue;
-      }
-
-      if (tag[0] === 'p') {
-        const content = tag[4] && tag[4].includes('content') ? true : false;
-        const trending = tag[4] && tag[4].includes('trending') ? true : false;
-
-        const index = store.mutelists.findIndex(m => m.pubkey === tag[1]);
-
-        const newList = {
-          pubkey: tag[1],
-          relay: tag[2] || '',
-          petname: tag[3] || '',
-          content,
-          trending,
-        };
-
-        if (index === -1) {
-          filterlists.push(newList)
-          continue;
-        }
-
-        filterlists[index] = newList;
-        continue;
-      }
-    }
-
-    return filterlists;
-  };
-
-  const getFilterLists = (pubkey: string | undefined) => {
-    if (!pubkey) {
-      return;
-    }
-
-    const random = generatePrivateKey();
-    const subId = `fl_${random}_${APP_ID}`;
-    let filterlists: Filterlist[] = [];
-
-
-    const unsub = subscribeTo(subId, (type, _, response) => {
-
-      if (type === 'EVENT') {
-        filterlists = updateFilterlists(response as NostrMutedContent);
-      }
-
-      if (type === 'EOSE') {
-        if (store.publicKey && !filterlists.find(l => l.pubkey === store.publicKey)) {
-          filterlists.unshift({ pubkey: store.publicKey, content: true, trending: true });
-        }
-        updateStore('mutelists', () => [...filterlists]);
-        unsub();
-      }
-
-    });
-
-    getFilterlists(pubkey, subId);
-  };
-
-  const addFilterList = async (pubkey: string | undefined) => {
-    if (!pubkey) {
-      return;
-    }
-
-    const random = generatePrivateKey();
-    const subId = `bma_${random}_${APP_ID}`;
-
-    let filterlists: Filterlist[] = [...store.mutelists];
-
-    const unsub = subscribeTo(subId, async (type, subId, content) => {
-      if (type === 'EOSE') {
-        updateStore('mutelists', () => [...filterlists]);
-
-        if (store.mutelists.find(m => m.pubkey === pubkey)) {
-          return;
-        }
-
-        const date = Math.floor((new Date()).getTime() / 1000);
-
-        updateStore('mutelists', (mls) => [ ...mls, { pubkey, content: true, trending: true } ]);
-
-        const { success, note } = await sendFilterlists(store.mutelists, date, '', store.relays, store.relaySettings);
-
-        if (success) {
-          note && triggerImportEvents([note], `import_mutelists_event_add_${APP_ID}`);
-        }
-
-        unsub();
-        return;
-      }
-
-      if (content &&
-        content.kind === Kind.CategorizedPeople &&
-        content.created_at &&
-        content.created_at > store.mutelistSince
-      ) {
-        filterlists = [...updateFilterlists(content)];
-      }
-    });
-
-    getFilterlists(store.publicKey, subId);
-
-  };
-
-  const removeFilterList = async (pubkey: string | undefined) => {
-    if (!pubkey || pubkey === store.publicKey) {
-      return;
-    }
-
-    const random = generatePrivateKey();
-    const subId = `bmr_${random}_${APP_ID}`;
-    let filterlists: Filterlist[] = [...store.mutelists];
-
-    const unsub = subscribeTo(subId, async (type, subId, content) => {
-      if (type === 'EOSE') {
-        updateStore('mutelists', () => [...filterlists]);
-
-        const modified = store.mutelists.filter(m => m.pubkey !== pubkey);
-        const date = Math.floor((new Date()).getTime() / 1000);
-
-        updateStore('mutelists', () => [ ...modified ]);
-
-        const { success, note } = await sendFilterlists(store.mutelists, date, '', store.relays, store.relaySettings);
-
-        if (success) {
-          note && triggerImportEvents([note], `import_mutelists_event_remove_${APP_ID}`);
-        }
-
-        unsub();
-        return;
-      }
-
-      if (content &&
-        content.kind === Kind.CategorizedPeople &&
-        content.created_at &&
-        content.created_at > store.mutelistSince
-      ) {
-        filterlists = updateFilterlists(content);
-      }
-    });
-
-    getFilterlists(store.publicKey, subId);
-  };
-
-  const updateFilterList = async (pubkey: string | undefined, content = true, trending = true) => {
-    if (!pubkey) {
-      return;
-    }
-    const random = generatePrivateKey();
-    const subId = `bmu_${random}_${APP_ID}`;
-
-    const unsub = subscribeTo(subId, async (type, subId, c) => {
-      if (type === 'EOSE') {
-
-        if (!store.mutelists.find(m => m.pubkey === pubkey)) {
-          unsub();
-          return;
-        }
-
-        const date = Math.floor((new Date()).getTime() / 1000);
-
-        updateStore('mutelists',
-          m => m.pubkey === pubkey,
-          () => ({ content, trending }),
-        );
-
-        const { success, note } = await sendFilterlists(store.mutelists, date, '', store.relays, store.relaySettings);
-
-        if (success) {
-          note && triggerImportEvents([note], `import_mutelists_event_update_${APP_ID}`);
-        }
-
-        unsub();
-        return;
-      }
-
-      if (c &&
-        c.kind === Kind.CategorizedPeople &&
-        c.created_at &&
-        c.created_at > store.mutelistSince
-      ) {
-        updateFilterlists(c);
-      }
-    });
-
-    getFilterlists(store.publicKey, subId);
-
-  };
-
-
-
-  const updateAllowlist = (allowlist: NostrMutedContent) => {
-
-    const since = allowlist.created_at;
-    const tags = allowlist.tags;
-
-    if (allowlist.kind !== Kind.CategorizedPeople || !tags.find(t => t[0] === 'd' && t[1] === 'allowlist')) {
-      return;
-    }
-
-    updateStore('mutelistSince', () => since || 0);
-
-    const pubkeys = tags.reduce((acc, t) => {
-      return t[0] === 'p' ? [...acc, t[1]] : acc;
-    }, []);
-
-    updateStore('allowlist', () => pubkeys);
-  }
-
-  const getAllowList = (pubkey: string | undefined) => {
-    if (!pubkey) {
-      return;
-    }
-
-    const subId = `allowlist_${APP_ID}`;
-
-
-    const unsub = subscribeTo(subId, (type, _, response) => {
-
-      if (type === 'EVENT') {
-        updateAllowlist(response as NostrMutedContent);
-      }
-
-      if (type === 'EOSE') {
-        unsub();
-      }
-
-    });
-
-    getAllowlist(pubkey, subId);
-  };
-
-  const addToAllowlist = async (pubkey: string | undefined, then?: () => void) => {
-    if (!pubkey) {
-      return;
-    }
-    const random = generatePrivateKey();
-    const subId = `baa_${random}_${APP_ID}`;
-
-    const unsub = subscribeTo(subId, async (type, subId, content) => {
-      if (type === 'EOSE') {
-
-        if (store.allowlist.includes(pubkey)) {
-          return;
-        }
-
-        const date = Math.floor((new Date()).getTime() / 1000);
-
-        updateStore('allowlist', store.allowlist.length, () => pubkey);
-
-        const { success, note } = await sendAllowList(store.allowlist, date, '', store.relays, store.relaySettings);
-
-        if (success) {
-          note && triggerImportEvents([note], `import_allowlist_event_add_${APP_ID}`)
-        }
-
-        then && then();
-        unsub();
-        return;
-      }
-
-      if (content &&
-        content.kind === Kind.CategorizedPeople &&
-        content.created_at &&
-        content.created_at > store.allowlistSince
-      ) {
-        updateAllowlist(content);
-      }
-    });
-
-    getAllowlist(store.publicKey, subId);
-
-  };
-
-  const removeFromAllowlist = async (pubkey: string | undefined) => {
-    if (!pubkey) {
-      return;
-    }
-    const random = generatePrivateKey();
-    const subId = `bar_${random}_${APP_ID}`;
-
-    const unsub = subscribeTo(subId, async (type, subId, content) => {
-      if (type === 'EOSE') {
-
-        if (!store.allowlist.includes(pubkey)) {
-          return;
-        }
-
-        const date = Math.floor((new Date()).getTime() / 1000);
-        const newList = store.allowlist.filter(pk => pk !== pubkey);
-
-        updateStore('allowlist', () => [...newList]);
-
-        const { success, note } = await sendAllowList(store.allowlist, date, '', store.relays, store.relaySettings);
-
-        if (success) {
-          note && triggerImportEvents([note], `import_allowlist_event_remove_${APP_ID}`)
-          return;
-        }
-
-        unsub();
-        return;
-      }
-
-      if (content &&
-        content.kind === Kind.CategorizedPeople &&
-        content.created_at &&
-        content.created_at > store.allowlistSince
-      ) {
-        updateAllowlist(content);
-      }
-    });
-
-    getAllowlist(store.publicKey, subId);
-
-  };
-
-  const saveEmoji = (emoji: EmojiOption) => {
-    const history = store.emojiHistory;
-
-    if (history.find(e => e.name === emoji.name)) {
-      let sorted = [...history];
-      sorted.sort((a, b) => a.name === emoji.name ? -1 : b.name === emoji.name ? 1 : 0);
-
-      updateStore('emojiHistory', () => [...sorted]);
-      saveEmojiHistory(store.publicKey, store.emojiHistory);
-
-      return;
-    }
-
-    updateStore('emojiHistory', (h) => [emoji, ...h].slice(0, 40));
-    saveEmojiHistory(store.publicKey, store.emojiHistory);
-  };
-
-  const checkNostrKey = () => {
-    updateStore('isKeyLookupDone', () => false);
-    fetchNostrKey();
-  };
-
-<<<<<<< HEAD
-  onMount(() => {
-    updateStore('isKeyLookupDone', true);
-    document.addEventListener('nlAuth', e => {
-      console.log("nlAuth", e)
-      updateStore('isKeyLookupDone', false);
-      fetchNostrKey();
-    })
-  // setTimeout(() => {
-  //     updateStore('isKeyLookupDone', false);
-  //     //fetchNostrKey();
-  //   }, 1000);
-  });
-=======
-// EFFECTS --------------------------------------
->>>>>>> b693957c
-
-  createEffect(() => {
-    const pubkey = store.publicKey;
-
-    if (!pubkey) {
-      return;
-    }
-
-    const storage = getStorage(pubkey);
-
-    let relaySettings = { ...storage.relaySettings };
-
-    updateStore('relaySettings', () => ({ ...storage.relaySettings }));
-
-    if (Object.keys(relaySettings).length > 0) {
-      connectToRelays(relaySettings);
-      return;
-    }
-
-    if (store.isKeyLookupDone && store.publicKey) {
-      relaySettings = { ...getStorage(store.publicKey).relaySettings };
-      connectToRelays(relaySettings);
-      return;
-    }
-  });
-
-  createEffect(() => {
-    if (store.isKeyLookupDone && store.publicKey) {
-
-      const storage = getStorage(store.publicKey);
-
-      if (store.followingSince < storage.followingSince) {
-        updateStore('following', () => ({ ...storage.following }));
-        updateStore('followingSince', () => storage.followingSince);
-      }
-
-      getProfileContactList(store.publicKey, `user_contacts_${APP_ID}`);
-      getRelays(store.publicKey, `user_relays_${APP_ID}`);
-
-      updateStore('emojiHistory', () => readEmojiHistory(store.publicKey))
-    }
-  });
-
-  createEffect(() => {
-    if (store.isKeyLookupDone && hasPublicKey()) {
-      const storage = getStorage(store.publicKey);
-
-      if (store.mutedSince < storage.mutedSince) {
-        updateStore('muted', () => ({ ...storage.muted }));
-        updateStore('mutedSince', () => storage.mutedSince);
-        updateStore('mutedPrivate', () => storage.mutedPrivate);
-      }
-
-      getProfileMuteList(store.publicKey, `mutelist_${APP_ID}`);
-      getFilterLists(store.publicKey);
-      getAllowList(store.publicKey);
-    }
-  });
-
-  createEffect(() => {
-    connectedRelaysCopy = [...store.relays];
-    if (store.publicKey && store.relays.length > 0) {
-      getLikes(store.publicKey, store.relays, (likes: string[]) => {
-        updateStore('likes', () => [...likes]);
-        saveLikes(store.publicKey, likes);
-      });
-    }
-  });
-
-  createEffect(() => {
-    if (isConnected()) {
-      refreshSocketListeners(
-        socket(),
-        { message: onMessage, close: onSocketClose },
-      );
-    }
-  });
-
-  createEffect(() => {
-    const rels: string[] = import.meta.env.PRIMAL_PRIORITY_RELAYS?.split(',') || [];
-
-    if (store.connectToPrimaryRelays) {
-      const relaySettings = rels.reduce((acc, r) => ({ ...acc, [r]: { read: true, write: true } }), {});
-
-      connectToRelays(relaySettings)
-    }
-    else {
-      for (let i = 0; i < rels.length; i++) {
-        const url = rels[i];
-        const relay = store.relays.find(r => r.url === url);
-
-        if (relay) {
-          relay.close();
-          updateStore('relays', () => [...store.relays.filter(r => r.url !== url)]);
-        }
-      }
-    }
-  });
-
-  onCleanup(() => {
-    removeSocketListeners(
-      socket(),
-      { message: onMessage, close: onSocketClose },
-    );
-    store.relays.forEach(relay => relay.close())
-  });
-
-// SOCKET HANDLERS ------------------------------
-
-  const onSocketClose = (closeEvent: CloseEvent) => {
-    const webSocket = closeEvent.target as WebSocket;
-
-    webSocket.removeEventListener('message', onMessage);
-    webSocket.removeEventListener('close', onSocketClose);
-  };
-
-  const onMessage = (event: MessageEvent) => {
-    const message: NostrEvent | NostrEOSE = JSON.parse(event.data);
-
-    const [type, subId, content] = message;
-
-    if (subId === `user_profile_${APP_ID}`) {
-      if (content?.content) {
-        const user = JSON.parse(content.content);
-
-        updateStore('activeUser', () => ({...user}));
-        setStoredProfile(user);
-      }
-      return;
-    }
-
-    if (subId === `user_contacts_${APP_ID}`) {
-      if (content && content.kind === Kind.Contacts) {
-        if (!content.created_at || content.created_at < store.followingSince) {
-          return;
-        }
-
-        updateContacts(content);
-      }
-      return;
-    }
-
-    if (subId === `user_relays_${APP_ID}`) {
-      if (content && content.kind === Kind.UserRelays) {
-        const relays = extractRelayConfigFromTags(content.tags);
-
-        setRelaySettings(relays, true);
-      }
-      return;
-    }
-
-    if (subId === `mutelist_${APP_ID}`) {
-      if (content && [Kind.MuteList, Kind.CategorizedPeople].includes(content.kind)) {
-
-        if (!content.created_at || content.created_at < store.mutedSince) {
-          return;
-        }
-
-        updateMuted(content as NostrMutedContent);
-      }
-      return;
-    }
-
-    if (subId === `default_relays_${APP_ID}`) {
-      if (type === 'EVENT') {
-        const resp = JSON.parse(content.content || '[]');
-
-        updateStore('defaultRelays', () => [...resp]);
-
-        const relaySettings: NostrRelays = resp.reduce((acc: NostrRelays, r: string) => ({ ...acc, [r]: { read: true, write: true }}), {});
-
-        if (Object.keys(relaySettings).length > 0) {
-          connectToRelays(relaySettings);
-        }
-      }
-    }
-
-  };
-
-// STORES ---------------------------------------
-
-const [store, updateStore] = createStore<AccountContextStore>({
-  ...initialData,
-  hasPublicKey,
-  actions: {
-    showNewNoteForm,
-    hideNewNoteForm,
-    setActiveUser,
-    addLike,
-    setPublicKey,
-    addFollow,
-    removeFollow,
-    quoteNote,
-    addToMuteList,
-    removeFromMuteList,
-    addRelay,
-    removeRelay,
-    setConnectToPrimaryRelays,
-    changeCachingService,
-    dissconnectDefaultRelays,
-    connectToRelays,
-    addFilterList,
-    removeFilterList,
-    updateFilterList,
-    addToAllowlist,
-    removeFromAllowlist,
-    setSec,
-    logout,
-    showGetStarted,
-    saveEmoji,
-    checkNostrKey,
-  },
-});
-
-  return (
-    <AccountContext.Provider value={store}>
-      {props.children}
-      <EnterPinModal
-        open={store.showPin.length > 0}
-        valueToDecrypt={store.showPin}
-        onSuccess={(sec: string) => {
-          setSec(sec);
-          updateStore('showPin', () => '');
-        }}
-        onAbort={() => updateStore('showPin', () => '')}
-        onForgot={() => {
-          updateStore('showPin', () => '');
-          updateStore('showForgot', () => true);
-        }}
-      />
-      <CreateAccountModal
-        open={store.showGettingStarted}
-        onAbort={() => updateStore('showGettingStarted', () => false)}
-        onLogin={() => {
-          updateStore('showGettingStarted', () => false);
-          updateStore('showLogin', () => true);
-        }}
-      />
-      <LoginModal
-        open={store.showLogin}
-        onAbort={() => updateStore('showLogin', () => false)}
-      />
-      <ConfirmModal
-        open={followData.openDialog}
-        title={intl.formatMessage(followWarning.title)}
-        description={intl.formatMessage(followWarning.description)}
-        confirmLabel={intl.formatMessage(followWarning.confirm)}
-        abortLablel={intl.formatMessage(followWarning.abort)}
-        onConfirm={async () => {
-          if (store.publicKey) {
-            const data = unwrap(followData)
-            await resolveContacts(store.publicKey, data.following, data.date, data.tags, data.relayInfo);
-          }
-          setFollowData(() => ({
-            tags: [],
-            date: 0,
-            relayInfo: '',
-            openDialog: false,
-            following: [],
-          }));
-        }}
-        onAbort={() => {
-          setFollowData(() => ({
-            tags: [],
-            date: 0,
-            relayInfo: '',
-            openDialog: false,
-            following: [],
-          }));
-        }}
-      />
-      <ConfirmModal
-        open={store.showForgot}
-        title={intl.formatMessage(forgotPin.title)}
-        description={intl.formatMessage(forgotPin.description)}
-        confirmLabel={intl.formatMessage(forgotPin.confirm)}
-        abortLablel={intl.formatMessage(forgotPin.abort)}
-        onConfirm={async () => {
-          logout();
-          updateStore('showForgot', () => false);
-        }}
-        onAbort={() => {
-          updateStore('showForgot', () => false);
-        }}
-      />
-    </AccountContext.Provider>
-  );
-}
-
-export function useAccountContext() { return useContext(AccountContext); }
+import { createStore, unwrap } from "solid-js/store";
+import {
+  createContext,
+  createEffect,
+  JSXElement,
+  onCleanup,
+  onMount,
+  useContext
+} from "solid-js";
+import {
+  ContactsData,
+  EmojiOption,
+  Filterlist,
+  NostrContactsContent,
+  NostrEOSE,
+  NostrEvent,
+  NostrMutedContent,
+  NostrRelays,
+  NostrWindow,
+  MembershipStatus,
+  PrimalNote,
+  PrimalUser,
+  NostrEventContent,
+} from '../types/primal';
+import { Kind, pinEncodePrefix, relayConnectingTimeout } from "../constants";
+import { isConnected, refreshSocketListeners, removeSocketListeners, socket, subscribeTo, reset, subTo } from "../sockets";
+import { sendContacts, sendLike, sendMuteList, triggerImportEvents } from "../lib/notes";
+// @ts-ignore Bad types in nostr-tools
+import { generatePrivateKey, Relay, getPublicKey as nostrGetPubkey, nip19 } from "nostr-tools";
+import { APP_ID } from "../App";
+import { getLikes, getFilterlists, getProfileContactList, getProfileMuteList, getUserProfiles, sendFilterlists, getAllowlist, sendAllowList, getRelays, sendRelays, extractRelayConfigFromTags } from "../lib/profile";
+import { clearSec, getStorage, getStoredProfile, readEmojiHistory, readSecFromStorage, saveEmojiHistory, saveFollowing, saveLikes, saveMuted, saveMuteList, saveRelaySettings, setStoredProfile, storeSec } from "../lib/localStore";
+import { connectRelays, connectToRelay, getDefaultRelays, getPreConfiguredRelays } from "../lib/relays";
+import { getPublicKey } from "../lib/nostrAPI";
+import { generateKeys } from "../lib/PrimalNostr";
+import EnterPinModal from "../components/EnterPinModal/EnterPinModal";
+import CreateAccountModal from "../components/CreateAccountModal/CreateAccountModal";
+import LoginModal from "../components/LoginModal/LoginModal";
+import { logError, logInfo, logWarning } from "../lib/logger";
+import { useToastContext } from "../components/Toaster/Toaster";
+import { useIntl } from "@cookbook/solid-intl";
+import { account as tAccount, followWarning, forgotPin } from "../translations";
+import { getMembershipStatus } from "../lib/membership";
+import ConfirmModal from "../components/ConfirmModal/ConfirmModal";
+
+export type AccountContextStore = {
+  likes: string[],
+  defaultRelays: string[],
+  relays: Relay[],
+  relaySettings: NostrRelays,
+  publicKey: string | undefined,
+  activeUser: PrimalUser | undefined,
+  showNewNoteForm: boolean,
+  following: string[],
+  followingSince: number,
+  followInProgress: string,
+  muted: string[],
+  mutedPrivate: string,
+  mutedSince: number,
+  hasPublicKey: () => boolean,
+  isKeyLookupDone: boolean,
+  quotedNote: string | undefined,
+  connectToPrimaryRelays: boolean,
+  contactsTags: string[][],
+  contactsContent: string,
+  mutelists: Filterlist[],
+  mutelistSince: number,
+  allowlist: string[],
+  allowlistSince: number,
+  sec: string | undefined,
+  showPin: string,
+  showForgot: boolean,
+  showGettingStarted: boolean,
+  showLogin: boolean,
+  emojiHistory: EmojiOption[],
+  membershipStatus: MembershipStatus,
+  actions: {
+    showNewNoteForm: () => void,
+    hideNewNoteForm: () => void,
+    setActiveUser: (user: PrimalUser) => void,
+    addLike: (note: PrimalNote) => Promise<boolean>,
+    setPublicKey: (pubkey: string | undefined) => void,
+    addFollow: (pubkey: string, cb?: (remove: boolean, pubkey: string) => void) => void,
+    removeFollow: (pubkey: string, cb?: (remove: boolean, pubkey: string) => void) => void,
+    quoteNote: (noteId: string | undefined) => void,
+    addToMuteList: (pubkey: string) => void,
+    removeFromMuteList: (pubkey: string, then?: () => void) => void,
+    addRelay: (url: string) => void,
+    removeRelay: (url: string) => void,
+    setConnectToPrimaryRelays: (flag: boolean) => void,
+    changeCachingService: (url?: string) => void,
+    dissconnectDefaultRelays: () => void,
+    connectToRelays: (relaySettings: NostrRelays) => void,
+    addFilterList: (pubkey: string | undefined) => void,
+    removeFilterList: (pubkey: string | undefined) => void,
+    updateFilterList: (pubkey: string | undefined, content?: boolean, trending?: boolean) => void,
+    addToAllowlist: (pubkey: string | undefined, then?: () => void) => void,
+    removeFromAllowlist: (pubkey: string | undefined) => void,
+    setSec: (sec: string | undefined) => void,
+    logout: () => void,
+    showGetStarted: () => void,
+    saveEmoji: (emoji: EmojiOption) => void,
+    checkNostrKey: () => void,
+  },
+}
+
+const initialData = {
+  likes: [],
+  defaultRelays: [],
+  relays: [],
+  relaySettings: {},
+  publicKey: undefined,
+  activeUser: undefined,
+  showNewNoteForm: false,
+  following: [],
+  followingSince: 0,
+  followInProgress: '',
+  muted: [],
+  mutedPrivate: '',
+  mutedSince: 0,
+  isKeyLookupDone: false,
+  quotedNote: undefined,
+  connectToPrimaryRelays: true,
+  contactsTags: [],
+  contactsContent: '',
+  mutelists: [],
+  mutelistSince: 0,
+  allowlist: [],
+  allowlistSince: 0,
+  sec: undefined,
+  showPin: '',
+  showForgot: false,
+  showGettingStarted: false,
+  showLogin: false,
+  emojiHistory: [],
+  membershipStatus: {},
+};
+
+export const AccountContext = createContext<AccountContextStore>();
+
+export function AccountProvider(props: { children: JSXElement }) {
+
+  const toast = useToastContext();
+  const intl = useIntl();
+
+  let relayAtempts: Record<string, number> = {};
+  const relayAtemptLimit = 10;
+  let relaysExplicitlyClosed: string[] = [];
+
+  let relayReliability: Record<string, number> = {};
+
+  let connectedRelaysCopy: Relay[] = [];
+
+  let membershipSocket: WebSocket | undefined;
+
+  onMount(() => {
+    setInterval(() => {
+      checkNostrChange();
+    }, 1_000);
+  });
+
+  const checkNostrChange = async () => {
+    if (location.pathname === '/') return;
+
+    const win = window as NostrWindow;
+    const nostr = win.nostr;
+
+    if (!nostr) return;
+
+    const storedKey = localStorage.getItem('pubkey');
+
+    try {
+      const key = await getPublicKey();
+
+      if (key === storedKey) return;
+
+      updateStore('isKeyLookupDone', () => false);
+
+      setPublicKey(key);
+
+      // Read profile from storage
+      const storedUser = getStoredProfile(key);
+
+      if (storedUser) {
+        // If it exists, set it as active user
+        updateStore('activeUser', () => ({...storedUser}));
+      }
+
+      // Fetch it anyway, maybe there is an update
+      getUserProfiles([key], `user_profile_${APP_ID}`);
+    } catch (e: any) {
+      setPublicKey(undefined);
+      localStorage.removeItem('pubkey');
+      logError('error fetching public key: ', e);
+    }
+  };
+
+  const openMembershipSocket = (onOpen: () => void) => {
+    membershipSocket = new WebSocket('wss://wallet.primal.net/v1');
+
+    membershipSocket.addEventListener('close', () => {
+      logInfo('MEMBERSHIP SOCKET CLOSED');
+    });
+
+    membershipSocket.addEventListener('open', () => {
+      logInfo('MEMBERSHIP SOCKET OPENED');
+      onOpen();
+    });
+  }
+
+  const checkMembershipStatus = () => {
+    openMembershipSocket(() => {
+      if (!membershipSocket || membershipSocket.readyState !== WebSocket.OPEN) return;
+
+      const subId = `ps_${APP_ID}`;
+
+      let gotEvent = false;
+
+      const unsub = subTo(membershipSocket, subId, (type, _, content) => {
+        if (type === 'EVENT') {
+          const status: MembershipStatus = JSON.parse(content?.content || '{}');
+
+          gotEvent = true;
+          updateStore('membershipStatus', () => ({ ...status }));
+        }
+
+        if (type === 'EOSE') {
+          unsub();
+          membershipSocket?.close();
+
+          if (!gotEvent) {
+            updateStore('membershipStatus', () => ({ tier: 'none' }));
+          }
+        }
+      });
+
+      getMembershipStatus(store.publicKey, subId, membershipSocket);
+    });
+  };
+
+  const showGetStarted = () => {
+    updateStore('showGettingStarted', () => true);
+  }
+
+  const logout = () => {
+    updateStore('sec', () => undefined);
+    updateStore('publicKey', () => undefined);
+    localStorage.removeItem('pubkey');
+    clearSec();
+  };
+
+  const setSec = (sec: string | undefined) => {
+    if (!sec) {
+      logout();
+      return;
+    }
+
+    const decoded = nip19.decode(sec);
+
+    if (decoded.type === 'nsec' && decoded.data) {
+      updateStore('sec', () => sec);
+
+      const pubkey = nostrGetPubkey(decoded.data);
+
+      if (pubkey !== store.publicKey) {
+        setPublicKey(pubkey);
+      }
+
+      // Read profile from storage
+      const storedUser = getStoredProfile(pubkey);
+
+      if (storedUser) {
+        // If it exists, set it as active user
+        updateStore('activeUser', () => ({...storedUser}));
+      }
+
+      // Fetch it anyway, maybe there is an update
+      getUserProfiles([pubkey], `user_profile_${APP_ID}`);
+    }
+  }
+
+  const setPublicKey = (pubkey: string | undefined) => {
+
+    if(pubkey && pubkey.length > 0) {
+      updateStore('publicKey', () => pubkey);
+      localStorage.setItem('pubkey', pubkey);
+      checkMembershipStatus();
+    }
+    else {
+      updateStore('publicKey', () => undefined);
+      localStorage.removeItem('pubkey');
+    }
+
+    updateStore('isKeyLookupDone', () => true);
+  };
+
+  const hasPublicKey: () => boolean = () => {
+    return !!store.publicKey;
+  };
+
+  const setRelaySettings = (settings: NostrRelays, replace?: boolean) => {
+
+    if (replace) {
+      for (let url in store.relaySettings) {
+        if (settings[url]) {
+          continue;
+        }
+        updateStore('relaySettings', () => ({[url]: undefined}));
+        const relay = store.relays.find(r => r.url === url);
+
+        if (relay) {
+          relay.close();
+          updateStore('relays', () => store.relays.filter(r => r.url !== url));
+        }
+      }
+
+      updateStore('relaySettings', () => ({...settings}));
+      saveRelaySettings(store.publicKey, settings);
+      return;
+    }
+
+    const rs = store.relaySettings;
+
+    let toSave = Object.keys(settings).reduce((acc, url) => {
+      if (rs[url]) {
+        return acc;
+      }
+
+      return { ...acc, [url]: settings[url] };
+    }, rs);
+
+    if (Object.keys(toSave).length === 0) {
+      return;
+    }
+
+    updateStore('relaySettings', () => ({ ...toSave }));
+    saveRelaySettings(store.publicKey, toSave)
+  }
+
+  const attachDefaultRelays = (relaySettings: NostrRelays) => {
+    const defaultRelays = getPreConfiguredRelays();
+
+    return { ...relaySettings, ...defaultRelays };
+  };
+
+  const setConnectToPrimaryRelays = (flag: boolean) => {
+    updateStore('connectToPrimaryRelays', () => flag);
+  }
+
+  const connectToRelays = (relaySettings: NostrRelays) => {
+
+    if (Object.keys(relaySettings).length === 0) {
+      getDefaultRelays(`default_relays_${APP_ID}`);
+      return;
+    }
+
+    const relaysToConnect = store.connectToPrimaryRelays ?
+      attachDefaultRelays(relaySettings) :
+      relaySettings;
+
+    for (let i = 0; i < connectedRelaysCopy.length; i ++) {
+      const relay = connectedRelaysCopy[i];
+
+      if (relaysToConnect[relay.url]) {
+        delete relaysToConnect[relay.url];
+      }
+    }
+
+    const onConnect = (connectedRelay: Relay) => {
+      if (store.relays.find(r => r.url === connectedRelay.url)) {
+        return;
+      }
+
+      // Reset atempts after stable connection
+      relayReliability[connectedRelay.url] = setTimeout(() => {
+        relayAtempts[connectedRelay.url] = 0;
+      }, 3 * relayConnectingTimeout)
+
+      updateStore('relays', (rs) => [ ...rs, { ...connectedRelay } ]);
+    };
+
+    const onFail = (failedRelay: Relay, reasons: any) => {
+      logWarning('Connection failed to relay ', failedRelay.url, ' because: ', reasons);
+
+      // connection is unstable, clear reliability timeout
+      relayReliability[failedRelay.url] && clearTimeout(relayReliability[failedRelay.url]);
+
+      updateStore('relays', (rs) => rs.filter(r => r.url !== failedRelay.url));
+
+      if (relaysExplicitlyClosed.includes(failedRelay.url)) {
+        relaysExplicitlyClosed = relaysExplicitlyClosed.filter(u => u !== failedRelay.url);
+        return;
+      }
+
+      if ((relayAtempts[failedRelay.url] || 0) < relayAtemptLimit) {
+        relayAtempts[failedRelay.url] = (relayAtempts[failedRelay.url] || 0) + 1;
+
+        // Reconnect with a progressive delay
+        setTimeout(() => {
+          logInfo('Reconnect to ', failedRelay.url, ' , try', relayAtempts[failedRelay.url], '/', relayAtemptLimit);
+          connectToRelay(failedRelay, relayConnectingTimeout * relayAtempts[failedRelay.url], onConnect, onFail);
+        }, relayConnectingTimeout * relayAtempts[failedRelay.url]);
+        return;
+      }
+      logWarning('Reached atempt limit ', failedRelay.url)
+    };
+
+    connectRelays(relaysToConnect, onConnect, onFail);
+
+  };
+
+  let extensionAttempt = 0;
+
+  const fetchNostrKey = async () => {
+    const win = window as NostrWindow;
+    const nostr = win.nostr;
+
+    const storedKey = localStorage.getItem('pubkey');
+
+    if (storedKey) {
+      setPublicKey(storedKey);
+    }
+
+    if (nostr === undefined) {
+      logError('Nostr extension not found');
+      // Try again after one second if extensionAttempts are not exceeded
+      if (extensionAttempt < 4) {
+        extensionAttempt += 1;
+        logInfo('Nostr extension retry attempt: ', extensionAttempt)
+        setTimeout(fetchNostrKey, 250);
+        return;
+      }
+
+      const sec = readSecFromStorage();
+
+      if (sec) {
+        if (sec.startsWith(pinEncodePrefix)) {
+          updateStore('showPin', () => sec);
+        }
+        else {
+          setSec(sec);
+        }
+      } else {
+        updateStore('publicKey', () => undefined);
+      }
+
+      updateStore('isKeyLookupDone', () => true);
+      return;
+    }
+
+    try {
+      const key = await getPublicKey();
+
+      if (key === undefined) {
+        setTimeout(fetchNostrKey, 250);
+      }
+      else {
+        if (key !== storedKey) {
+          setPublicKey(key);
+        }
+
+        // Read profile from storage
+        const storedUser = getStoredProfile(key);
+
+        if (storedUser) {
+          // If it exists, set it as active user
+          updateStore('activeUser', () => ({...storedUser}));
+        }
+
+        // Fetch it anyway, maybe there is an update
+        getUserProfiles([key], `user_profile_${APP_ID}`);
+      }
+    } catch (e: any) {
+      setPublicKey(undefined);
+      localStorage.removeItem('pubkey');
+      logError('error fetching public key: ', e);
+    }
+  }
+
+  const setActiveUser = (user: PrimalUser) => {
+    updateStore('activeUser', () => ({...user}));
+  };
+
+  const showNewNoteForm = () => {
+    updateStore('showNewNoteForm', () => true);
+  };
+
+  const hideNewNoteForm = () => {
+    updateStore('showNewNoteForm', () => false);
+  };
+
+  const addLike = async (note: PrimalNote) => {
+    if (store.likes.includes(note.post.id)) {
+      return false;
+    }
+
+    const { success } = await sendLike(note, store.relays, store.relaySettings);
+
+    if (success) {
+      updateStore('likes', (likes) => [ ...likes, note.post.id]);
+      saveLikes(store.publicKey, store.likes);
+    }
+
+    return success;
+  };
+
+  const addRelay = (url: string) => {
+    const relay: NostrRelays = { [url]: { write: true, read: true }};
+
+    setRelaySettings(relay);
+    connectToRelays(relay)
+
+    // Remove relay from the list of explicitly closed relays
+    relaysExplicitlyClosed = relaysExplicitlyClosed.filter(u => u !== url);
+
+    const unsub = subscribeTo(`before_add_relay_${APP_ID}`, (type, subId, content) => {
+      if (type === 'EVENT') {
+        const relayInfo: NostrRelays = JSON.parse(content?.content || '{}');
+
+        const relays = { ...store.relaySettings, ...relayInfo };
+
+        setRelaySettings(relays, true);
+      }
+
+      if (type === 'EOSE') {
+
+        sendRelays(store.relays, store.relaySettings);
+
+        unsub();
+        return;
+      }
+    });
+
+    getRelays(store.publicKey, `before_add_relay_${APP_ID}`);
+  };
+
+  const removeRelay = (url: string) => {
+    const relay: Relay = store.relays.find(r => r.url === url);
+
+    // if relay is connected, close it and remove it from the list of open relays
+    if (relay) {
+      relay.close();
+      updateStore('relays', () => [...store.relays.filter(r => r.url !== url)]);
+    }
+
+    // Add relay to the list of explicitly closed relays
+    relaysExplicitlyClosed.push(url);
+
+    // Reset connection attempts
+    relayAtempts[url] = 0;
+
+    // Remove relay from the user's relay settings
+    updateStore('relaySettings', () => ({ [url]: undefined }));
+
+    saveRelaySettings(store.publicKey, store.relaySettings);
+
+    const unsub = subscribeTo(`before_remove_relay_${APP_ID}`, (type, subId, content) => {
+      if (type === 'EVENT') {
+        let relayInfo: NostrRelays = JSON.parse(content?.content || '{}');
+
+        delete relayInfo[url];
+
+        const relays = { ...store.relaySettings, ...relayInfo };
+
+        setRelaySettings(relays, true);
+      }
+
+      if (type === 'EOSE') {
+
+        sendRelays(store.relays, store.relaySettings);
+
+        unsub();
+        return;
+      }
+    });
+
+    getRelays(store.publicKey, `before_remove_relay_${APP_ID}`);
+  };
+
+  const updateContacts = (content: NostrContactsContent) => {
+
+    const followingSince = content.created_at;
+    const tags = content.tags;
+    const relayInfo = content.content;
+
+    const contacts = tags.reduce((acc, t) => {
+      return t[0] === 'p' ? [ ...acc, t[1] ] : acc;
+    }, []);
+
+    // const relaySettings = JSON.parse(content.content || '{}');
+
+    // setRelaySettings(relaySettings, true);
+
+    updateStore('following', () => contacts);
+    updateStore('followingSince', () => followingSince || 0);
+    updateStore('contactsTags', () => [...tags]);
+    updateStore('contactsContent', () => relayInfo);
+
+    saveFollowing(store.publicKey, contacts, followingSince || 0);
+  };
+
+  const extractContacts = (content: NostrContactsContent) => {
+
+    const following = content.tags.reduce((acc, t) => {
+      return t[0] === 'p' ? [ ...acc, t[1] ] : acc;
+    }, []);
+
+    return {
+      following,
+      created_at: content.created_at || 0,
+      tags: content.tags,
+      content: content.content,
+    };
+  };
+
+  const updateMuted = (content: NostrMutedContent) => {
+
+    const mutedSince = content.created_at;
+    const tags = content.tags;
+
+    if (content.kind === Kind.CategorizedPeople && tags.find(t => t[0] === 'd' && t[1] === 'mute')) {
+      return;
+    }
+
+    const muted = tags.reduce((acc, t) => {
+      if (t[0] !== 'p') {
+        return acc;
+      }
+
+      const pubkey = t[1];
+
+      if (store.muted.includes(pubkey)) {
+        return acc;
+      }
+
+      return [ ...acc, pubkey ];
+    }, []);
+
+    updateStore('muted', (ml) => [ ...ml, ...muted]);
+    updateStore('mutedPrivate', () => content.content);
+    updateStore('mutedSince', () => mutedSince || 0);
+
+    saveMuteList(store.publicKey, muted, content.content, mutedSince || 0);
+  };
+
+  type FollowData = {
+    tags: string[][],
+    date: number,
+    relayInfo: string,
+    openDialog: boolean,
+    following: string[],
+  }
+
+  const [followData, setFollowData] = createStore<FollowData>({
+    tags: [],
+    date: 0,
+    relayInfo: '',
+    openDialog: false,
+    following: [],
+  });
+
+  const resolveContacts = async (
+    pubkey: string,
+    following: string[],
+    date: number,
+    tags: string[][],
+    relayInfo: string,
+    cb?: (remove: boolean, pubkey: string) => void,
+  ) => {
+    const { success, note: event } = await sendContacts(tags, date, relayInfo, store.relays, store.relaySettings);
+
+    if (success && event) {
+      updateStore('following', () => following);
+      updateStore('followingSince', () => date);
+      updateStore('contactsTags', () => [...tags]);
+      updateStore('contactsContent', () => relayInfo);
+      saveFollowing(store.publicKey, following, date);
+
+      triggerImportEvents([event], `import_follow_contacts_${APP_ID}`, () => {
+        cb && cb(false, pubkey);
+      });
+    }
+  };
+
+  const addFollow = (pubkey: string, cb?: (remove: boolean, pubkey: string) => void) => {
+    if (!store.publicKey || store.following.includes(pubkey)) {
+      return;
+    }
+
+    updateStore('followInProgress', () => pubkey);
+
+    let contactsReceived = false;
+
+    let contactData: ContactsData = {
+      content: '',
+      created_at: 0,
+      tags: [],
+      following: [],
+    };
+
+    let rawContacts: NostrEventContent[] = [];
+
+    const unsub = subscribeTo(`before_follow_${APP_ID}`, async (type, subId, content) => {
+      if (type === 'EOSE') {
+        if (!contactsReceived) {
+          toast?.sendWarning(intl.formatMessage(tAccount.followFailed))
+          updateStore('followInProgress', () => '');
+          unsub();
+          return;
+        }
+
+        if (!contactData.following.includes(pubkey)) {
+
+          const relayInfo = contactData.content;
+          const date = Math.floor((new Date()).getTime() / 1000);
+          const existingTags = contactData.tags;
+          const following = [...contactData.following, pubkey];
+
+          const tags = [ ...existingTags, ['p', pubkey]];
+
+          if (following.length < 2 || tags.length < 2) {
+            logWarning('FOLLOW ISSUE: ', `before_follow_${APP_ID}`);
+            logWarning('FOLLOW CONTENT: ', rawContacts);
+
+            setFollowData(() => ({
+              openDialog: true,
+              date,
+              tags,
+              relayInfo,
+              following,
+            }));
+          }
+          else {
+            await resolveContacts(pubkey, following, date, tags, relayInfo, cb);
+          }
+        }
+
+        updateStore('followInProgress', () => '');
+        unsub();
+        return;
+      }
+
+      if (type === 'EVENT') {
+        if (!content || content.kind !== Kind.Contacts) return;
+
+        rawContacts.push(content)
+        contactsReceived = true;
+
+        if (content.created_at && content.created_at >= store.followingSince) {
+          contactData = extractContacts(content);
+        }
+      }
+    });
+
+    getProfileContactList(store.publicKey, `before_follow_${APP_ID}`);
+
+  }
+
+  const removeFollow = (pubkey: string, cb?: (remove: boolean, pubkey: string) => void) => {
+    if (!store.publicKey || !store.following.includes(pubkey)) {
+      return;
+    }
+
+    updateStore('followInProgress', () => pubkey);
+
+    let contactsReceived = false;
+
+    let contactData: ContactsData = {
+      content: '',
+      created_at: 0,
+      tags: [],
+      following: [],
+    };
+
+    let rawContacts: NostrEventContent[] = [];
+
+    const unsub = subscribeTo(`before_unfollow_${APP_ID}`, async (type, subId, content) => {
+      if (type === 'EOSE') {
+        if (!contactsReceived) {
+          toast?.sendWarning(intl.formatMessage(tAccount.unfollowFailed))
+          updateStore('followInProgress', () => '');
+          unsub();
+          return;
+        }
+
+        if (contactData.following.includes(pubkey)) {
+
+          const relayInfo = contactData.content;
+          const date = Math.floor((new Date()).getTime() / 1000);
+          const existingTags = contactData.tags;
+          const following = contactData.following.filter(f => f !== pubkey);
+
+          const tags = existingTags.filter(t => t[0] !== 'p' || t[1] !== pubkey);
+
+          if (following.length < 2 || tags.length < 2) {
+            logWarning('FOLLOW ISSUE: ', `before_unfollow_${APP_ID}`);
+            logWarning('FOLLOW CONTENT: ', rawContacts);
+
+            setFollowData(() => ({
+              openDialog: true,
+              date,
+              tags,
+              relayInfo,
+              following,
+            }));
+          }
+          else {
+            await resolveContacts(pubkey, following, date, tags, relayInfo, cb);
+          }
+        }
+
+        updateStore('followInProgress', () => '');
+        unsub();
+        return;
+      }
+
+      if (type === 'EVENT') {
+        if (!content || content.kind !== Kind.Contacts) return;
+
+        rawContacts.push(content)
+        contactsReceived = true;
+
+        if (content.created_at && content.created_at >= store.followingSince) {
+          contactData = extractContacts(content);
+        }
+      }
+    });
+
+    getProfileContactList(store.publicKey, `before_unfollow_${APP_ID}`);
+
+  }
+
+  const quoteNote = (noteId: string | undefined) => {
+    updateStore('quotedNote', () => noteId);
+  }
+
+  const addToMuteList = (pubkey: string) => {
+    if (!store.publicKey || !store.muted || store.muted.includes(pubkey)) {
+      return;
+    }
+
+    const unsub = subscribeTo(`before_mute_${APP_ID}`, async (type, subId, content) => {
+      if (type === 'EOSE') {
+
+        if (!store.muted.includes(pubkey)) {
+          const date = Math.floor((new Date()).getTime() / 1000);
+          const muted = [...store.muted, pubkey];
+
+          const { success, note } = await sendMuteList(muted, date, content?.content || '', store.relays, store.relaySettings);
+
+          if (success) {
+            updateStore('muted', () => muted);
+            updateStore('mutedSince', () => date);
+            saveMuted(store.publicKey, muted, date);
+            note && triggerImportEvents([note], `import_mutelists_event_add_${APP_ID}`);
+          }
+        }
+
+        unsub();
+        return;
+      }
+
+      if (content &&
+        (content.kind === Kind.MuteList || content.kind === Kind.CategorizedPeople) &&
+        content.created_at &&
+        content.created_at > store.mutedSince
+      ) {
+        updateMuted(content);
+      }
+    });
+
+    getProfileMuteList(store.publicKey, `before_mute_${APP_ID}`);
+  };
+
+  const removeFromMuteList = (pubkey: string, then?: () => void) => {
+    if (!store.publicKey || !store.muted || !store.muted.includes(pubkey)) {
+      return;
+    }
+
+    const unsub = subscribeTo(`before_unmute_${APP_ID}`, async (type, subId, content) => {
+      if (type === 'EOSE') {
+
+        if (store.muted.includes(pubkey)) {
+          const date = Math.floor((new Date()).getTime() / 1000);
+          const muted = store.muted.filter(m => m !== pubkey);
+
+          const { success, note } = await sendMuteList(muted, date, content?.content || '', store.relays, store.relaySettings);
+
+          if (success) {
+            updateStore('muted', () => muted);
+            updateStore('mutedSince', () => date);
+            saveMuted(store.publicKey, muted, date);
+            note && triggerImportEvents([note], `import_mute_list_remove_${APP_ID}`);
+          }
+        }
+
+        then && then();
+        unsub();
+        return;
+      }
+
+      if (content &&
+        ([Kind.MuteList, Kind.CategorizedPeople].includes(content.kind)) &&
+        content.created_at &&
+        content.created_at > store.followingSince
+      ) {
+        updateMuted(content as NostrMutedContent);
+      }
+    });
+
+    getProfileMuteList(store.publicKey, `before_unmute_${APP_ID}`);
+  };
+
+  const changeCachingService = (url?: string) => {
+    if (!url) {
+      localStorage.removeItem('cacheServer');
+    }
+    else {
+      localStorage.setItem('cacheServer', url);
+    }
+
+    reset();
+  };
+
+  const dissconnectDefaultRelays = () => {
+    for(let i=0; i < store.defaultRelays.length; i++) {
+      const url = store.defaultRelays[i];
+
+      const relay = store.relays.find(r => r.url === url);
+
+      if (relay) {
+        relay.close();
+        updateStore('relays', () => store.relays.filter(r => r.url !== url));
+      }
+
+      // Add relay to the list of explicitly closed relays
+      relaysExplicitlyClosed.push(url);
+
+      // Reset connection attempts
+      relayAtempts[url] = 0;
+    }
+
+  };
+
+  const updateFilterlists = (mutelists: NostrMutedContent) => {
+
+    let filterlists: Filterlist[] = [...store.mutelists];
+    const since = mutelists.created_at;
+    const tags = mutelists.tags;
+
+    if (mutelists.kind !== Kind.CategorizedPeople || !tags.find(t => t[0] === 'd' && t[1] === 'mutelists')) {
+      return [...store.mutelists];
+    }
+
+    updateStore('mutelistSince', () => since || 0);
+
+    if (!tags || tags.length === 0) {
+      return [];
+    }
+
+    for (let i=0;i<tags.length;i++) {
+      const tag = tags[i];
+
+      if (tag[0] === 'd') {
+        continue;
+      }
+
+      if (tag[0] === 'p') {
+        const content = tag[4] && tag[4].includes('content') ? true : false;
+        const trending = tag[4] && tag[4].includes('trending') ? true : false;
+
+        const index = store.mutelists.findIndex(m => m.pubkey === tag[1]);
+
+        const newList = {
+          pubkey: tag[1],
+          relay: tag[2] || '',
+          petname: tag[3] || '',
+          content,
+          trending,
+        };
+
+        if (index === -1) {
+          filterlists.push(newList)
+          continue;
+        }
+
+        filterlists[index] = newList;
+        continue;
+      }
+    }
+
+    return filterlists;
+  };
+
+  const getFilterLists = (pubkey: string | undefined) => {
+    if (!pubkey) {
+      return;
+    }
+
+    const random = generatePrivateKey();
+    const subId = `fl_${random}_${APP_ID}`;
+    let filterlists: Filterlist[] = [];
+
+
+    const unsub = subscribeTo(subId, (type, _, response) => {
+
+      if (type === 'EVENT') {
+        filterlists = updateFilterlists(response as NostrMutedContent);
+      }
+
+      if (type === 'EOSE') {
+        if (store.publicKey && !filterlists.find(l => l.pubkey === store.publicKey)) {
+          filterlists.unshift({ pubkey: store.publicKey, content: true, trending: true });
+        }
+        updateStore('mutelists', () => [...filterlists]);
+        unsub();
+      }
+
+    });
+
+    getFilterlists(pubkey, subId);
+  };
+
+  const addFilterList = async (pubkey: string | undefined) => {
+    if (!pubkey) {
+      return;
+    }
+
+    const random = generatePrivateKey();
+    const subId = `bma_${random}_${APP_ID}`;
+
+    let filterlists: Filterlist[] = [...store.mutelists];
+
+    const unsub = subscribeTo(subId, async (type, subId, content) => {
+      if (type === 'EOSE') {
+        updateStore('mutelists', () => [...filterlists]);
+
+        if (store.mutelists.find(m => m.pubkey === pubkey)) {
+          return;
+        }
+
+        const date = Math.floor((new Date()).getTime() / 1000);
+
+        updateStore('mutelists', (mls) => [ ...mls, { pubkey, content: true, trending: true } ]);
+
+        const { success, note } = await sendFilterlists(store.mutelists, date, '', store.relays, store.relaySettings);
+
+        if (success) {
+          note && triggerImportEvents([note], `import_mutelists_event_add_${APP_ID}`);
+        }
+
+        unsub();
+        return;
+      }
+
+      if (content &&
+        content.kind === Kind.CategorizedPeople &&
+        content.created_at &&
+        content.created_at > store.mutelistSince
+      ) {
+        filterlists = [...updateFilterlists(content)];
+      }
+    });
+
+    getFilterlists(store.publicKey, subId);
+
+  };
+
+  const removeFilterList = async (pubkey: string | undefined) => {
+    if (!pubkey || pubkey === store.publicKey) {
+      return;
+    }
+
+    const random = generatePrivateKey();
+    const subId = `bmr_${random}_${APP_ID}`;
+    let filterlists: Filterlist[] = [...store.mutelists];
+
+    const unsub = subscribeTo(subId, async (type, subId, content) => {
+      if (type === 'EOSE') {
+        updateStore('mutelists', () => [...filterlists]);
+
+        const modified = store.mutelists.filter(m => m.pubkey !== pubkey);
+        const date = Math.floor((new Date()).getTime() / 1000);
+
+        updateStore('mutelists', () => [ ...modified ]);
+
+        const { success, note } = await sendFilterlists(store.mutelists, date, '', store.relays, store.relaySettings);
+
+        if (success) {
+          note && triggerImportEvents([note], `import_mutelists_event_remove_${APP_ID}`);
+        }
+
+        unsub();
+        return;
+      }
+
+      if (content &&
+        content.kind === Kind.CategorizedPeople &&
+        content.created_at &&
+        content.created_at > store.mutelistSince
+      ) {
+        filterlists = updateFilterlists(content);
+      }
+    });
+
+    getFilterlists(store.publicKey, subId);
+  };
+
+  const updateFilterList = async (pubkey: string | undefined, content = true, trending = true) => {
+    if (!pubkey) {
+      return;
+    }
+    const random = generatePrivateKey();
+    const subId = `bmu_${random}_${APP_ID}`;
+
+    const unsub = subscribeTo(subId, async (type, subId, c) => {
+      if (type === 'EOSE') {
+
+        if (!store.mutelists.find(m => m.pubkey === pubkey)) {
+          unsub();
+          return;
+        }
+
+        const date = Math.floor((new Date()).getTime() / 1000);
+
+        updateStore('mutelists',
+          m => m.pubkey === pubkey,
+          () => ({ content, trending }),
+        );
+
+        const { success, note } = await sendFilterlists(store.mutelists, date, '', store.relays, store.relaySettings);
+
+        if (success) {
+          note && triggerImportEvents([note], `import_mutelists_event_update_${APP_ID}`);
+        }
+
+        unsub();
+        return;
+      }
+
+      if (c &&
+        c.kind === Kind.CategorizedPeople &&
+        c.created_at &&
+        c.created_at > store.mutelistSince
+      ) {
+        updateFilterlists(c);
+      }
+    });
+
+    getFilterlists(store.publicKey, subId);
+
+  };
+
+
+
+  const updateAllowlist = (allowlist: NostrMutedContent) => {
+
+    const since = allowlist.created_at;
+    const tags = allowlist.tags;
+
+    if (allowlist.kind !== Kind.CategorizedPeople || !tags.find(t => t[0] === 'd' && t[1] === 'allowlist')) {
+      return;
+    }
+
+    updateStore('mutelistSince', () => since || 0);
+
+    const pubkeys = tags.reduce((acc, t) => {
+      return t[0] === 'p' ? [...acc, t[1]] : acc;
+    }, []);
+
+    updateStore('allowlist', () => pubkeys);
+  }
+
+  const getAllowList = (pubkey: string | undefined) => {
+    if (!pubkey) {
+      return;
+    }
+
+    const subId = `allowlist_${APP_ID}`;
+
+
+    const unsub = subscribeTo(subId, (type, _, response) => {
+
+      if (type === 'EVENT') {
+        updateAllowlist(response as NostrMutedContent);
+      }
+
+      if (type === 'EOSE') {
+        unsub();
+      }
+
+    });
+
+    getAllowlist(pubkey, subId);
+  };
+
+  const addToAllowlist = async (pubkey: string | undefined, then?: () => void) => {
+    if (!pubkey) {
+      return;
+    }
+    const random = generatePrivateKey();
+    const subId = `baa_${random}_${APP_ID}`;
+
+    const unsub = subscribeTo(subId, async (type, subId, content) => {
+      if (type === 'EOSE') {
+
+        if (store.allowlist.includes(pubkey)) {
+          return;
+        }
+
+        const date = Math.floor((new Date()).getTime() / 1000);
+
+        updateStore('allowlist', store.allowlist.length, () => pubkey);
+
+        const { success, note } = await sendAllowList(store.allowlist, date, '', store.relays, store.relaySettings);
+
+        if (success) {
+          note && triggerImportEvents([note], `import_allowlist_event_add_${APP_ID}`)
+        }
+
+        then && then();
+        unsub();
+        return;
+      }
+
+      if (content &&
+        content.kind === Kind.CategorizedPeople &&
+        content.created_at &&
+        content.created_at > store.allowlistSince
+      ) {
+        updateAllowlist(content);
+      }
+    });
+
+    getAllowlist(store.publicKey, subId);
+
+  };
+
+  const removeFromAllowlist = async (pubkey: string | undefined) => {
+    if (!pubkey) {
+      return;
+    }
+    const random = generatePrivateKey();
+    const subId = `bar_${random}_${APP_ID}`;
+
+    const unsub = subscribeTo(subId, async (type, subId, content) => {
+      if (type === 'EOSE') {
+
+        if (!store.allowlist.includes(pubkey)) {
+          return;
+        }
+
+        const date = Math.floor((new Date()).getTime() / 1000);
+        const newList = store.allowlist.filter(pk => pk !== pubkey);
+
+        updateStore('allowlist', () => [...newList]);
+
+        const { success, note } = await sendAllowList(store.allowlist, date, '', store.relays, store.relaySettings);
+
+        if (success) {
+          note && triggerImportEvents([note], `import_allowlist_event_remove_${APP_ID}`)
+          return;
+        }
+
+        unsub();
+        return;
+      }
+
+      if (content &&
+        content.kind === Kind.CategorizedPeople &&
+        content.created_at &&
+        content.created_at > store.allowlistSince
+      ) {
+        updateAllowlist(content);
+      }
+    });
+
+    getAllowlist(store.publicKey, subId);
+
+  };
+
+  const saveEmoji = (emoji: EmojiOption) => {
+    const history = store.emojiHistory;
+
+    if (history.find(e => e.name === emoji.name)) {
+      let sorted = [...history];
+      sorted.sort((a, b) => a.name === emoji.name ? -1 : b.name === emoji.name ? 1 : 0);
+
+      updateStore('emojiHistory', () => [...sorted]);
+      saveEmojiHistory(store.publicKey, store.emojiHistory);
+
+      return;
+    }
+
+    updateStore('emojiHistory', (h) => [emoji, ...h].slice(0, 40));
+    saveEmojiHistory(store.publicKey, store.emojiHistory);
+  };
+
+// EFFECTS --------------------------------------
+
+  onMount(() => {
+    updateStore('isKeyLookupDone', () => true);
+    document.addEventListener('nlAuth', e => {
+      console.log("nlAuth", e)
+      updateStore('isKeyLookupDone', () => false);
+      fetchNostrKey();
+    })
+  // setTimeout(() => {
+  //     updateStore('isKeyLookupDone', false);
+  //     //fetchNostrKey();
+  //   }, 1000);
+  });
+
+  createEffect(() => {
+    const pubkey = store.publicKey;
+
+    if (!pubkey) {
+      return;
+    }
+
+    const storage = getStorage(pubkey);
+
+    let relaySettings = { ...storage.relaySettings };
+
+    updateStore('relaySettings', () => ({ ...storage.relaySettings }));
+
+    if (Object.keys(relaySettings).length > 0) {
+      connectToRelays(relaySettings);
+      return;
+    }
+
+    if (store.isKeyLookupDone && store.publicKey) {
+      relaySettings = { ...getStorage(store.publicKey).relaySettings };
+      connectToRelays(relaySettings);
+      return;
+    }
+  });
+
+  createEffect(() => {
+    if (store.isKeyLookupDone && store.publicKey) {
+
+      const storage = getStorage(store.publicKey);
+
+      if (store.followingSince < storage.followingSince) {
+        updateStore('following', () => ({ ...storage.following }));
+        updateStore('followingSince', () => storage.followingSince);
+      }
+
+      getProfileContactList(store.publicKey, `user_contacts_${APP_ID}`);
+      getRelays(store.publicKey, `user_relays_${APP_ID}`);
+
+      updateStore('emojiHistory', () => readEmojiHistory(store.publicKey))
+    }
+  });
+
+  createEffect(() => {
+    if (store.isKeyLookupDone && hasPublicKey()) {
+      const storage = getStorage(store.publicKey);
+
+      if (store.mutedSince < storage.mutedSince) {
+        updateStore('muted', () => ({ ...storage.muted }));
+        updateStore('mutedSince', () => storage.mutedSince);
+        updateStore('mutedPrivate', () => storage.mutedPrivate);
+      }
+
+      getProfileMuteList(store.publicKey, `mutelist_${APP_ID}`);
+      getFilterLists(store.publicKey);
+      getAllowList(store.publicKey);
+    }
+  });
+
+  createEffect(() => {
+    connectedRelaysCopy = [...store.relays];
+    if (store.publicKey && store.relays.length > 0) {
+      getLikes(store.publicKey, store.relays, (likes: string[]) => {
+        updateStore('likes', () => [...likes]);
+        saveLikes(store.publicKey, likes);
+      });
+    }
+  });
+
+  createEffect(() => {
+    if (isConnected()) {
+      refreshSocketListeners(
+        socket(),
+        { message: onMessage, close: onSocketClose },
+      );
+    }
+  });
+
+  createEffect(() => {
+    const rels: string[] = import.meta.env.PRIMAL_PRIORITY_RELAYS?.split(',') || [];
+
+    if (store.connectToPrimaryRelays) {
+      const relaySettings = rels.reduce((acc, r) => ({ ...acc, [r]: { read: true, write: true } }), {});
+
+      connectToRelays(relaySettings)
+    }
+    else {
+      for (let i = 0; i < rels.length; i++) {
+        const url = rels[i];
+        const relay = store.relays.find(r => r.url === url);
+
+        if (relay) {
+          relay.close();
+          updateStore('relays', () => [...store.relays.filter(r => r.url !== url)]);
+        }
+      }
+    }
+  });
+
+  onCleanup(() => {
+    removeSocketListeners(
+      socket(),
+      { message: onMessage, close: onSocketClose },
+    );
+    store.relays.forEach(relay => relay.close())
+  });
+
+// SOCKET HANDLERS ------------------------------
+
+  const onSocketClose = (closeEvent: CloseEvent) => {
+    const webSocket = closeEvent.target as WebSocket;
+
+    webSocket.removeEventListener('message', onMessage);
+    webSocket.removeEventListener('close', onSocketClose);
+  };
+
+  const onMessage = (event: MessageEvent) => {
+    const message: NostrEvent | NostrEOSE = JSON.parse(event.data);
+
+    const [type, subId, content] = message;
+
+    if (subId === `user_profile_${APP_ID}`) {
+      if (content?.content) {
+        const user = JSON.parse(content.content);
+
+        updateStore('activeUser', () => ({...user}));
+        setStoredProfile(user);
+      }
+      return;
+    }
+
+    if (subId === `user_contacts_${APP_ID}`) {
+      if (content && content.kind === Kind.Contacts) {
+        if (!content.created_at || content.created_at < store.followingSince) {
+          return;
+        }
+
+        updateContacts(content);
+      }
+      return;
+    }
+
+    if (subId === `user_relays_${APP_ID}`) {
+      if (content && content.kind === Kind.UserRelays) {
+        const relays = extractRelayConfigFromTags(content.tags);
+
+        setRelaySettings(relays, true);
+      }
+      return;
+    }
+
+    if (subId === `mutelist_${APP_ID}`) {
+      if (content && [Kind.MuteList, Kind.CategorizedPeople].includes(content.kind)) {
+
+        if (!content.created_at || content.created_at < store.mutedSince) {
+          return;
+        }
+
+        updateMuted(content as NostrMutedContent);
+      }
+      return;
+    }
+
+    if (subId === `default_relays_${APP_ID}`) {
+      if (type === 'EVENT') {
+        const resp = JSON.parse(content.content || '[]');
+
+        updateStore('defaultRelays', () => [...resp]);
+
+        const relaySettings: NostrRelays = resp.reduce((acc: NostrRelays, r: string) => ({ ...acc, [r]: { read: true, write: true }}), {});
+
+        if (Object.keys(relaySettings).length > 0) {
+          connectToRelays(relaySettings);
+        }
+      }
+    }
+
+  };
+
+// STORES ---------------------------------------
+
+const [store, updateStore] = createStore<AccountContextStore>({
+  ...initialData,
+  hasPublicKey,
+  actions: {
+    showNewNoteForm,
+    hideNewNoteForm,
+    setActiveUser,
+    addLike,
+    setPublicKey,
+    addFollow,
+    removeFollow,
+    quoteNote,
+    addToMuteList,
+    removeFromMuteList,
+    addRelay,
+    removeRelay,
+    setConnectToPrimaryRelays,
+    changeCachingService,
+    dissconnectDefaultRelays,
+    connectToRelays,
+    addFilterList,
+    removeFilterList,
+    updateFilterList,
+    addToAllowlist,
+    removeFromAllowlist,
+    setSec,
+    logout,
+    showGetStarted,
+    saveEmoji,
+    checkNostrKey,
+  },
+});
+
+  return (
+    <AccountContext.Provider value={store}>
+      {props.children}
+      <EnterPinModal
+        open={store.showPin.length > 0}
+        valueToDecrypt={store.showPin}
+        onSuccess={(sec: string) => {
+          setSec(sec);
+          updateStore('showPin', () => '');
+        }}
+        onAbort={() => updateStore('showPin', () => '')}
+        onForgot={() => {
+          updateStore('showPin', () => '');
+          updateStore('showForgot', () => true);
+        }}
+      />
+      <CreateAccountModal
+        open={store.showGettingStarted}
+        onAbort={() => updateStore('showGettingStarted', () => false)}
+        onLogin={() => {
+          updateStore('showGettingStarted', () => false);
+          updateStore('showLogin', () => true);
+        }}
+      />
+      <LoginModal
+        open={store.showLogin}
+        onAbort={() => updateStore('showLogin', () => false)}
+      />
+      <ConfirmModal
+        open={followData.openDialog}
+        title={intl.formatMessage(followWarning.title)}
+        description={intl.formatMessage(followWarning.description)}
+        confirmLabel={intl.formatMessage(followWarning.confirm)}
+        abortLablel={intl.formatMessage(followWarning.abort)}
+        onConfirm={async () => {
+          if (store.publicKey) {
+            const data = unwrap(followData)
+            await resolveContacts(store.publicKey, data.following, data.date, data.tags, data.relayInfo);
+          }
+          setFollowData(() => ({
+            tags: [],
+            date: 0,
+            relayInfo: '',
+            openDialog: false,
+            following: [],
+          }));
+        }}
+        onAbort={() => {
+          setFollowData(() => ({
+            tags: [],
+            date: 0,
+            relayInfo: '',
+            openDialog: false,
+            following: [],
+          }));
+        }}
+      />
+      <ConfirmModal
+        open={store.showForgot}
+        title={intl.formatMessage(forgotPin.title)}
+        description={intl.formatMessage(forgotPin.description)}
+        confirmLabel={intl.formatMessage(forgotPin.confirm)}
+        abortLablel={intl.formatMessage(forgotPin.abort)}
+        onConfirm={async () => {
+          logout();
+          updateStore('showForgot', () => false);
+        }}
+        onAbort={() => {
+          updateStore('showForgot', () => false);
+        }}
+      />
+    </AccountContext.Provider>
+  );
+}
+
+export function useAccountContext() { return useContext(AccountContext); }